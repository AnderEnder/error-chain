--- conflicted
+++ resolved
@@ -12,7 +12,8 @@
                $( #[$meta_foreign_links:meta] )*; )*
         }
     ) => {
-        #[allow(unknown_lints, renamed_and_removed_lints, unused_doc_comment, unused_doc_comments)]
+        #[allow(unknown_lints, renamed_and_removed_lints)]
+        #[allow(unused_doc_comment, unused_doc_comments)]
         fn cause(&self) -> Option<&::std::error::Error> {
             match self.1.next_error {
                 Some(ref c) => Some(&**c),
@@ -46,8 +47,8 @@
                $( #[$meta_foreign_links:meta] )*; )*
         }
     ) => {
-
-            #[allow(unknown_lints, renamed_and_removed_lints, unused_doc_comment, unused_doc_comments)]
+            #[allow(unknown_lints, renamed_and_removed_lints)]
+            #[allow(unused_doc_comment, unused_doc_comments)]
             fn source(&self) -> Option<&(std::error::Error + 'static)> {
                 match self.1.next_error {
                     Some(ref c) => Some(&**c),
@@ -248,24 +249,6 @@
                 self.description()
             }
 
-<<<<<<< HEAD
-            #[allow(unknown_lints, renamed_and_removed_lints)]
-            #[allow(unused_doc_comment, unused_doc_comments)]
-            fn cause(&self) -> Option<&::std::error::Error> {
-                match self.1.next_error {
-                    Some(ref c) => Some(&**c),
-                    None => {
-                        match self.0 {
-                            $(
-                                $(#[$meta_foreign_links])*
-                                $error_kind_name::$foreign_link_variant(ref foreign_err) => {
-                                    foreign_err.cause()
-                                }
-                            ) *
-                            _ => None
-                        }
-                    }
-=======
             impl_error_chain_cause_or_source!{
                 types {
                     $error_kind_name
@@ -273,7 +256,6 @@
                 foreign_links {
                     $( $foreign_link_variant ( $foreign_link_error_path )
                     $( #[$meta_foreign_links] )*; )*
->>>>>>> c50ee10e
                 }
             }
         }
