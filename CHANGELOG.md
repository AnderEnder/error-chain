<<<<<<< HEAD
# Unreleased

- New `Variant(Error) #[attrs]` for `links` and `foreign_links`.
- Hide implementation details from the doc.
- Always generate `Error::backtrace`.
=======
# 0.6.2

- Allow dead code.
>>>>>>> ec700438

# 0.6.1

- Fix wrong trait constraint in ResultExt implementation (#66).

# 0.6.0

- Conditional compilation for error variants.
- Backtrace generation is now a feature.
- More standard trait implementations for extra convenience.
- Remove ChainErr.
- Remove need to specify `ErrorKind` in `links {}`.
- Add ResultExt trait.
- Error.1 is a struct instead of a tuple.
- Error is now a struct.
- The declarations order is more flexible.
- Way better error reporting when there is a syntax error in the macro call.
- `Result` generation can be disabled.
- At most one declaration of each type can be present.

# 0.5.0

- [Only generate backtraces with RUST_BACKTRACE set](https://github.com/brson/error-chain/pull/27)
- [Fixup matching, disallow repeating "types" section](https://github.com/brson/error-chain/pull/26)
- [Fix tests on stable/beta](https://github.com/brson/error-chain/pull/28)
- [Only deploy docs when tagged](https://github.com/brson/error-chain/pull/30)

Contributors: benaryorg, Brian Anderson, Georg Brandl

# 0.4.2

- [Fix the resolution of the ErrorKind description method](https://github.com/brson/error-chain/pull/24)

Contributors: Brian Anderson

# 0.4.1 (yanked)

- [Fix a problem with resolving methods of the standard Error type](https://github.com/brson/error-chain/pull/22)

Contributors: Brian Anderson

# 0.4.0 (yanked)

- [Remove the foreign link description and forward to the foreign error](https://github.com/brson/error-chain/pull/19)
- [Allow missing sections](https://github.com/brson/error-chain/pull/17)

Contributors: Brian Anderson, Taylor Cramer

# 0.3.0

- [Forward Display implementation for foreign errors](https://github.com/brson/error-chain/pull/13)

Contributors: Brian Anderson, Taylor Cramer

# 0.2.2

- [Don't require `types` section in macro invocation](https://github.com/brson/error-chain/pull/8)
- [Add "quick start" to README](https://github.com/brson/error-chain/pull/9)

Contributors: Brian Anderson, Jake Shadle, Nate Mara<|MERGE_RESOLUTION|>--- conflicted
+++ resolved
@@ -1,14 +1,12 @@
-<<<<<<< HEAD
 # Unreleased
 
 - New `Variant(Error) #[attrs]` for `links` and `foreign_links`.
 - Hide implementation details from the doc.
 - Always generate `Error::backtrace`.
-=======
+
 # 0.6.2
 
 - Allow dead code.
->>>>>>> ec700438
 
 # 0.6.1
 
